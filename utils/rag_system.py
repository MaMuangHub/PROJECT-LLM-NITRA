--- conflicted
+++ resolved
@@ -628,22 +628,6 @@
     
     # Load sample PDF documents
     for pdf_file in data_path.glob("*.pdf"):
-<<<<<<< HEAD
-        if not pdf_file.name.startswith("_"):
-            print(f"Loading {pdf_file.name}...")
-            rag_system.add_pdf_document(str(pdf_file))
-            
-            # Move file to backup
-            destination = backup_path / pdf_file.name
-            if destination.exists():
-                # Add timestamp if file exists
-                timestamp = int(os.path.getmtime(str(pdf_file)))
-                destination = backup_path / f"{pdf_file.stem}_{timestamp}{pdf_file.suffix}"
-            shutil.move(str(pdf_file), str(destination))
-            print(f"Moved {pdf_file.name} to backup")
-    
-    print("Sample documents loaded and moved to backup!")
-=======
         print(pdf_file)
         if not pdf_file.name.startswith("_"):
             rag_system.add_pdf_document(str(pdf_file))
@@ -654,7 +638,6 @@
             
 
     print("Sample documents loaded!")
->>>>>>> eb6553a6a151f1b0d900de0ae0ed40cff64b5b9f
 
 
 def load_sample_documents_for_demo(rag_system: SimpleRAGSystem, data_dir: str = "./data"):
